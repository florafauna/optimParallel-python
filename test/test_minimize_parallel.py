# test minimize_parallel()
import pytest
import itertools
import concurrent.futures
import numpy as np
from scipy.optimize import minimize
from src.optimparallel import minimize_parallel

# test objective functions ---------------------------
# minimize_parallel() expects 'fun' and 'jac' to be global.
fun, jac = None, None


# we reserve the names 'fun' and 'jac' for them.
def fun0(x):
    return sum((x - 3) ** 2)


def jac0(x):
    return 2 * (x - 3)


def fun_arg1(x, a):
    return sum((x - a) ** 2)


def jac_arg1(x, a):
    return 2 * (x - a)


def fun_arg2(x, a, b):
    return sum((x - a) ** 2)


def jac_arg2(x, a, b):
    return 2 * (x - a)


def fun_upper0(x, ub):
    if not any(x <= ub):
        raise ValueError("x has to be smaller than upper bound")
    return sum((x - 1) ** 2)


def jac_upper0(x, ub):
    if not any(x <= ub):
        raise ValueError("x has to be smaller than upper bound")
    return 2 * (x - 1)


def fun_lower0(x, ub):
    if not any(x >= ub):
        raise ValueError("x has to be larger than lower bound")
    return sum((x - 1) ** 2)


def jac_lower0(x, ub):
    if not any(x >= ub):
        raise ("x has to be larger than lower bound")
    return 2 * (x - 1)


def compare_minimize(
    x0,
    args=(),
    bounds=None,
    tol=None,
    options=None,
    parallel=None,
    max_workers=None,
    forward=True,
    verbose=False,
    CHECK_X=True,
    CHECK_FUN=True,
    CHECK_JAC=True,
    CHECK_STATUS=True,
    TRACEBACKHIDE=True,
    ATOL=1e-5,
):
    """Helper function to test minimize_parallel() against minimize()."""
    __tracebackhide__ = TRACEBACKHIDE

    ml = minimize(
        fun=fun,
        x0=x0,
        method="L-BFGS-B",
        args=args,
        jac=jac,
        bounds=bounds,
        tol=tol,
        options=options,
    )

    mp = minimize_parallel(
        fun=fun,
        x0=x0,
        args=args,
        jac=jac,
        bounds=bounds,
        tol=tol,
        options=options,
        parallel=parallel,
    )

    if CHECK_X and not all(np.isclose(ml.x, mp.x, atol=ATOL)):
        pytest.fail("x different: ml = {}, mp = {}".format(ml.x, mp.x))

    if CHECK_FUN and not np.isclose(ml.fun, mp.fun, atol=ATOL):
        pytest.fail("fun different: ml = {}, mp = {}".format(ml.fun, mp.fun))

    if CHECK_JAC and not all(np.isclose(ml.jac, mp.jac, atol=ATOL)):
        pytest.fail("jac different: ml = {}, mp = {}".format(ml.jac, mp.jac))

    if CHECK_STATUS and not ml.success == mp.success:
<<<<<<< HEAD
        pytest.fail(
            "success different: ml = {}, mp = {}".format(ml.success, mp.success)
        )


def check_minimize(
    fun_id,
    x0,
    args=(),
    approx_grad=0,
    bounds=None,
    disp=None,
    maxcor=10,
    ftol=2.220446049250313e-09,
    gtol=1e-5,
    eps=1e-8,
    maxiter=15000,
    iprint=-1,
    maxls=20,
    max_workers=None,
    forward=True,
    verbose=False,
    CHECK_X=True,
    CHECK_FUN=True,
    CHECK_JAC=True,
    CHECK_STATUS=True,
    TRACEBACKHIDE=True,
    ATOL=1e-5,
):
=======
        pytest.fail("success different: ml = {}, mp = {}".format(ml.success, mp.success))


def check_minimize(fun_id, x0,
                    args=(),
                    approx_grad=0,
                    bounds=None,
                    disp=None, maxcor=10, ftol=2.220446049250313e-09, gtol=1e-5,
                    eps=1e-8, maxiter=15000, iprint=-1, maxls=20, executor=None,
                    max_workers=None, forward=True, verbose=False,
                    CHECK_X=True, CHECK_FUN=True, CHECK_JAC=True,
                    CHECK_STATUS=True, TRACEBACKHIDE=True,
                    ATOL=1e-5):
>>>>>>> bde78abc
    """Helper function to minimize_parallel() against minimize()."""
    __tracebackhide__ = TRACEBACKHIDE

    # load parameters of scenario
    global fun, jac
<<<<<<< HEAD
    fun = globals()["fun" + str(fun_id)]
    jac = None if approx_grad else globals()["jac" + str(fun_id)]

    parallel = {"max_workers": max_workers, "forward": forward, "verbose": verbose}
    options = {
        "disp": disp,
        "maxcor": maxcor,
        "eps": eps,
        "ftol": ftol,
        "gtol": gtol,
        "maxiter": maxiter,
        "iprint": iprint,
        "maxls": maxls,
    }

    compare_minimize(
        x0=x0,
        args=args,
        bounds=bounds,
        options=options,
        parallel=parallel,
        CHECK_X=CHECK_X,
        CHECK_FUN=CHECK_FUN,
        CHECK_JAC=CHECK_JAC,
        CHECK_STATUS=CHECK_STATUS,
        TRACEBACKHIDE=TRACEBACKHIDE,
        ATOL=ATOL,
    )


# test options ----------------------------
=======
    fun = globals()['fun' + str(fun_id)]
    jac = None if approx_grad else globals()['jac' + str(fun_id)]

    parallel = {'max_workers': max_workers, 'forward': forward,
                'verbose': verbose, 'executor': None}
    options = {'disp': disp, 'maxcor': maxcor, 'eps': eps, 'ftol': ftol,
               'gtol': gtol, 'maxiter': maxiter, 'iprint': iprint,
               'maxls': maxls}

    compare_minimize(x0=x0, args=args, bounds=bounds,
                     options=options, parallel=parallel,
                     CHECK_X=CHECK_X, CHECK_FUN=CHECK_FUN, CHECK_JAC=CHECK_JAC,
                     CHECK_STATUS=CHECK_STATUS, TRACEBACKHIDE=TRACEBACKHIDE,
                     ATOL=ATOL)



## test options ----------------------------
>>>>>>> bde78abc
@pytest.mark.parametrize("fun_id", [0])
@pytest.mark.parametrize("x0", [np.array([1]), np.array([1, 2])])
@pytest.mark.parametrize("approx_grad", [True, False])
@pytest.mark.parametrize("maxcor", [2, 10])
@pytest.mark.parametrize("ftol", [2.220446049250313e-09, 1e-2])
@pytest.mark.parametrize("gtol", [1e-5, 1e-2])
@pytest.mark.parametrize("eps", [1e-8, 1e-2])
@pytest.mark.parametrize("iprint", [-1])
@pytest.mark.parametrize("maxiter", [1, 1500])
@pytest.mark.parametrize("disp", [None])
<<<<<<< HEAD
@pytest.mark.parametrize("maxls", [20, 1])
def test_minimize_args0(
    fun_id, x0, approx_grad, maxcor, ftol, gtol, eps, iprint, maxiter, disp, maxls
):
    check_minimize(
        fun_id=fun_id,
        x0=x0,
        approx_grad=approx_grad,
        maxcor=maxcor,
        ftol=ftol,
        gtol=gtol,
        eps=eps,
        iprint=iprint,
        maxiter=maxiter,
        disp=disp,
        maxls=maxls,
    )


# test if loginfo=True returns somthing --------------------
=======
@pytest.mark.parametrize("maxls", [20,1])
@pytest.mark.parametrize("executor", [None, concurrent.futures.ThreadPoolExecutor(max_workers=2)])
def test_minimize_args0(fun_id, x0, approx_grad, maxcor, ftol, gtol,
                        eps, iprint, maxiter, disp, maxls, executor):
    check_minimize(fun_id=fun_id, x0=x0, approx_grad=approx_grad, maxcor=maxcor,
                   ftol=ftol, gtol=gtol, eps=eps, iprint=iprint,
                   maxiter=maxiter, disp=disp, maxls=maxls, executor=executor)


## test if loginfo=True returns somthing --------------------
>>>>>>> bde78abc
@pytest.mark.parametrize("x0", [np.array([-1]), np.array([13, 221])])
def test_minimize_loginfo(x0):
    o = minimize_parallel(fun0, x0=x0, parallel={"loginfo": True})
    assert hasattr(o, "loginfo")
    assert isinstance(o.loginfo, dict)
    assert isinstance(o.loginfo["x"], np.ndarray)
    assert isinstance(o.loginfo["fun"], np.ndarray)
    assert isinstance(o.loginfo["jac"], np.ndarray)
    nsteps = o.loginfo["x"].shape[0]
    assert o.loginfo["x"].shape == (nsteps, len(x0))
    assert o.loginfo["fun"].shape == (nsteps, 1)
    assert o.loginfo["jac"].shape == (nsteps, len(x0))


# test if time=True returns somthing --------------------
@pytest.mark.parametrize("x0", [np.array([-1]), np.array([13, 221])])
def test_minimize_time(x0):
    o = minimize_parallel(fun0, x0=x0, parallel={"time": True})
    assert hasattr(o, "time")
    assert isinstance(o.time, dict)
    assert isinstance(o.time["elapsed"], float)
    assert isinstance(o.time["step"], float)


# test functions with 1 extra arg and parallel options --------------------
@pytest.mark.parametrize("fun_id", ["_arg1"])
@pytest.mark.parametrize("x0", [np.array([-1]), np.array([13, 221])])
@pytest.mark.parametrize("args", [(3,), (-35,)])
@pytest.mark.parametrize("approx_grad", [True, False])
@pytest.mark.parametrize("max_workers", [2, None])
@pytest.mark.parametrize("forward", [True, False])
<<<<<<< HEAD
def test_minimize_args1(fun_id, x0, args, approx_grad, max_workers, forward):
    check_minimize(
        fun_id=fun_id,
        x0=x0,
        args=args,
        approx_grad=approx_grad,
        max_workers=max_workers,
        forward=forward,
    )
=======
@pytest.mark.parametrize("executor", [None, concurrent.futures.ThreadPoolExecutor(max_workers=2)])
def test_minimize_args1(fun_id, x0, args, approx_grad, max_workers, forward,
                        executor):
    check_minimize(fun_id=fun_id, x0=x0, args=args, approx_grad=approx_grad,
               max_workers=max_workers, forward=forward, executor=executor)
>>>>>>> bde78abc


# test functions with 2 extra args and parallel options -----------------
@pytest.mark.parametrize("fun_id", ["_arg2"])
@pytest.mark.parametrize("x0", [np.array([-1]), np.array([13, 221])])
@pytest.mark.parametrize("args", [(773, 66), (-3, 0)])
@pytest.mark.parametrize("approx_grad", [True, False])
@pytest.mark.parametrize("max_workers", [2, None])
@pytest.mark.parametrize("forward", [True, False])
<<<<<<< HEAD
def test_minimize_args2(fun_id, x0, args, approx_grad, max_workers, forward):
    check_minimize(
        fun_id=fun_id,
        x0=x0,
        args=args,
        approx_grad=approx_grad,
        max_workers=max_workers,
        forward=forward,
    )
=======
@pytest.mark.parametrize("executor", [None, concurrent.futures.ThreadPoolExecutor(max_workers=2)])
def test_minimize_args2(fun_id, x0, args, approx_grad, max_workers, forward,
                        executor):
    check_minimize(fun_id=fun_id, x0=x0, args=args, approx_grad=approx_grad,
               max_workers=max_workers, forward=forward, executor=executor)
>>>>>>> bde78abc


# test bounds upper -------------------------------
@pytest.mark.parametrize("fun_id", ["_upper0"])
@pytest.mark.parametrize("x0", [np.array([-9]), np.array([-9, -99])])
@pytest.mark.parametrize("approx_grad", [True, False])
@pytest.mark.parametrize("forward", [True, False])
@pytest.mark.parametrize("bu", [np.inf, 5, 1, 0])
def test_minimize_upper(fun_id, x0, approx_grad, forward, bu):
    check_minimize(
        fun_id=fun_id,
        x0=x0,
        args=(bu,),
        approx_grad=approx_grad,
        bounds=list(
            zip(
                itertools.repeat(-np.inf, len(x0)), itertools.repeat(bu - 1e-8, len(x0))
            )
        ),
        forward=forward,
    )


# test bounds lower -------------------------------
@pytest.mark.parametrize("fun_id", ["_lower0"])
@pytest.mark.parametrize("x0", [np.array([9]), np.array([9, 9])])
@pytest.mark.parametrize("approx_grad", [True, False])
@pytest.mark.parametrize("forward", [True, False])
@pytest.mark.parametrize("bl", [5, 1, 0, -np.inf])
def test_minimize_lower(fun_id, x0, approx_grad, forward, bl):
    check_minimize(
        fun_id=fun_id,
        x0=x0,
        args=(bl,),
        approx_grad=approx_grad,
        bounds=list(
            zip(itertools.repeat(bl + 1e-8, len(x0)), itertools.repeat(np.inf, len(x0)))
        ),
        forward=forward,
    )


# test options=None and 'tol' ----------------------------------
@pytest.mark.parametrize("fun_id", [0])
@pytest.mark.parametrize("approx_grad", [True, False])
@pytest.mark.parametrize("x0", [np.array([1]), np.array([1, 2])])
@pytest.mark.parametrize("tol", [None, 1e-5, 1e-2])
@pytest.mark.parametrize("options", [None, {"gtol": 1e-5}, {"gtol": 1e-2}])
@pytest.mark.filterwarnings(
    "ignore:'tol' is ignored and 'gtol' in 'opitons' is used insetad."
)
def test_minimize_tol(fun_id, approx_grad, x0, tol, options):
    # load parameters of scenario
    global fun, jac
<<<<<<< HEAD
    fun = globals()["fun" + str(fun_id)]
    jac = None if approx_grad else globals()["jac" + str(fun_id)]
    compare_minimize(x0=x0, tol=tol, options=options)
=======
    fun = globals()['fun' + str(fun_id)]
    jac = None if approx_grad else globals()['jac' + str(fun_id)]
    compare_minimize(x0=x0, tol=tol, options=options)

>>>>>>> bde78abc
<|MERGE_RESOLUTION|>--- conflicted
+++ resolved
@@ -112,7 +112,6 @@
         pytest.fail("jac different: ml = {}, mp = {}".format(ml.jac, mp.jac))
 
     if CHECK_STATUS and not ml.success == mp.success:
-<<<<<<< HEAD
         pytest.fail(
             "success different: ml = {}, mp = {}".format(ml.success, mp.success)
         )
@@ -132,6 +131,7 @@
     maxiter=15000,
     iprint=-1,
     maxls=20,
+    executor=None,
     max_workers=None,
     forward=True,
     verbose=False,
@@ -142,31 +142,23 @@
     TRACEBACKHIDE=True,
     ATOL=1e-5,
 ):
-=======
-        pytest.fail("success different: ml = {}, mp = {}".format(ml.success, mp.success))
-
-
-def check_minimize(fun_id, x0,
-                    args=(),
-                    approx_grad=0,
-                    bounds=None,
-                    disp=None, maxcor=10, ftol=2.220446049250313e-09, gtol=1e-5,
-                    eps=1e-8, maxiter=15000, iprint=-1, maxls=20, executor=None,
-                    max_workers=None, forward=True, verbose=False,
-                    CHECK_X=True, CHECK_FUN=True, CHECK_JAC=True,
-                    CHECK_STATUS=True, TRACEBACKHIDE=True,
-                    ATOL=1e-5):
->>>>>>> bde78abc
+
     """Helper function to minimize_parallel() against minimize()."""
     __tracebackhide__ = TRACEBACKHIDE
 
     # load parameters of scenario
     global fun, jac
-<<<<<<< HEAD
+
     fun = globals()["fun" + str(fun_id)]
     jac = None if approx_grad else globals()["jac" + str(fun_id)]
 
-    parallel = {"max_workers": max_workers, "forward": forward, "verbose": verbose}
+    parallel = {
+        "max_workers": max_workers,
+        "forward": forward,
+        "verbose": verbose,
+        'executor': None
+    }
+    
     options = {
         "disp": disp,
         "maxcor": maxcor,
@@ -192,28 +184,6 @@
         ATOL=ATOL,
     )
 
-
-# test options ----------------------------
-=======
-    fun = globals()['fun' + str(fun_id)]
-    jac = None if approx_grad else globals()['jac' + str(fun_id)]
-
-    parallel = {'max_workers': max_workers, 'forward': forward,
-                'verbose': verbose, 'executor': None}
-    options = {'disp': disp, 'maxcor': maxcor, 'eps': eps, 'ftol': ftol,
-               'gtol': gtol, 'maxiter': maxiter, 'iprint': iprint,
-               'maxls': maxls}
-
-    compare_minimize(x0=x0, args=args, bounds=bounds,
-                     options=options, parallel=parallel,
-                     CHECK_X=CHECK_X, CHECK_FUN=CHECK_FUN, CHECK_JAC=CHECK_JAC,
-                     CHECK_STATUS=CHECK_STATUS, TRACEBACKHIDE=TRACEBACKHIDE,
-                     ATOL=ATOL)
-
-
-
-## test options ----------------------------
->>>>>>> bde78abc
 @pytest.mark.parametrize("fun_id", [0])
 @pytest.mark.parametrize("x0", [np.array([1]), np.array([1, 2])])
 @pytest.mark.parametrize("approx_grad", [True, False])
@@ -224,10 +194,9 @@
 @pytest.mark.parametrize("iprint", [-1])
 @pytest.mark.parametrize("maxiter", [1, 1500])
 @pytest.mark.parametrize("disp", [None])
-<<<<<<< HEAD
 @pytest.mark.parametrize("maxls", [20, 1])
 def test_minimize_args0(
-    fun_id, x0, approx_grad, maxcor, ftol, gtol, eps, iprint, maxiter, disp, maxls
+        fun_id, x0, approx_grad, maxcor, ftol, gtol, eps, iprint, maxiter, disp, maxls, executor
 ):
     check_minimize(
         fun_id=fun_id,
@@ -241,22 +210,11 @@
         maxiter=maxiter,
         disp=disp,
         maxls=maxls,
+        executor=executor
     )
 
 
 # test if loginfo=True returns somthing --------------------
-=======
-@pytest.mark.parametrize("maxls", [20,1])
-@pytest.mark.parametrize("executor", [None, concurrent.futures.ThreadPoolExecutor(max_workers=2)])
-def test_minimize_args0(fun_id, x0, approx_grad, maxcor, ftol, gtol,
-                        eps, iprint, maxiter, disp, maxls, executor):
-    check_minimize(fun_id=fun_id, x0=x0, approx_grad=approx_grad, maxcor=maxcor,
-                   ftol=ftol, gtol=gtol, eps=eps, iprint=iprint,
-                   maxiter=maxiter, disp=disp, maxls=maxls, executor=executor)
-
-
-## test if loginfo=True returns somthing --------------------
->>>>>>> bde78abc
 @pytest.mark.parametrize("x0", [np.array([-1]), np.array([13, 221])])
 def test_minimize_loginfo(x0):
     o = minimize_parallel(fun0, x0=x0, parallel={"loginfo": True})
@@ -288,8 +246,8 @@
 @pytest.mark.parametrize("approx_grad", [True, False])
 @pytest.mark.parametrize("max_workers", [2, None])
 @pytest.mark.parametrize("forward", [True, False])
-<<<<<<< HEAD
-def test_minimize_args1(fun_id, x0, args, approx_grad, max_workers, forward):
+@pytest.mark.parametrize("executor", [None, concurrent.futures.ThreadPoolExecutor(max_workers=2)])
+def test_minimize_args1(fun_id, x0, args, approx_grad, max_workers, forward, executor):
     check_minimize(
         fun_id=fun_id,
         x0=x0,
@@ -297,14 +255,8 @@
         approx_grad=approx_grad,
         max_workers=max_workers,
         forward=forward,
-    )
-=======
-@pytest.mark.parametrize("executor", [None, concurrent.futures.ThreadPoolExecutor(max_workers=2)])
-def test_minimize_args1(fun_id, x0, args, approx_grad, max_workers, forward,
-                        executor):
-    check_minimize(fun_id=fun_id, x0=x0, args=args, approx_grad=approx_grad,
-               max_workers=max_workers, forward=forward, executor=executor)
->>>>>>> bde78abc
+        executor=executor
+    )
 
 
 # test functions with 2 extra args and parallel options -----------------
@@ -314,8 +266,8 @@
 @pytest.mark.parametrize("approx_grad", [True, False])
 @pytest.mark.parametrize("max_workers", [2, None])
 @pytest.mark.parametrize("forward", [True, False])
-<<<<<<< HEAD
-def test_minimize_args2(fun_id, x0, args, approx_grad, max_workers, forward):
+@pytest.mark.parametrize("executor", [None, concurrent.futures.ThreadPoolExecutor(max_workers=2)])
+def test_minimize_args2(fun_id, x0, args, approx_grad, max_workers, forward, executor):
     check_minimize(
         fun_id=fun_id,
         x0=x0,
@@ -323,15 +275,8 @@
         approx_grad=approx_grad,
         max_workers=max_workers,
         forward=forward,
-    )
-=======
-@pytest.mark.parametrize("executor", [None, concurrent.futures.ThreadPoolExecutor(max_workers=2)])
-def test_minimize_args2(fun_id, x0, args, approx_grad, max_workers, forward,
-                        executor):
-    check_minimize(fun_id=fun_id, x0=x0, args=args, approx_grad=approx_grad,
-               max_workers=max_workers, forward=forward, executor=executor)
->>>>>>> bde78abc
-
+        executor=executor
+    )
 
 # test bounds upper -------------------------------
 @pytest.mark.parametrize("fun_id", ["_upper0"])
@@ -385,13 +330,7 @@
 def test_minimize_tol(fun_id, approx_grad, x0, tol, options):
     # load parameters of scenario
     global fun, jac
-<<<<<<< HEAD
     fun = globals()["fun" + str(fun_id)]
     jac = None if approx_grad else globals()["jac" + str(fun_id)]
     compare_minimize(x0=x0, tol=tol, options=options)
-=======
-    fun = globals()['fun' + str(fun_id)]
-    jac = None if approx_grad else globals()['jac' + str(fun_id)]
-    compare_minimize(x0=x0, tol=tol, options=options)
-
->>>>>>> bde78abc
+
