"""
A parallel version of the L-BFGS-B optimizer of `scipy.optimize.minimize()`.

Using it can significantly reduce the optimization time. For an objective
function with p parameters the optimization speed increases by up to
factor 1+p, when no analytic gradient is specified and 1+p processor cores
with sufficient memory are available.

Functions
---------
- minimize_parallel: parallel version of `scipy.optimize.minimize()`
- optimParallel: same as `minimize_parallel()`
- optimparallel: same as `minimize_parallel()`
- fmin_l_bfgs_b_parallel: parallel version of `scipy.optimize.fmin_l_bfgs_b()`
"""

import warnings
import concurrent.futures
import functools
import itertools
import numpy as np
from scipy.optimize import minimize
import time

__all__ = [
    "minimize_parallel",
    "fmin_l_bfgs_b_parallel",
    "optimParallel",
    "optimparallel",
]


class EvalParallel:
    def __init__(
        self,
        fun,
        jac=None,
        args=(),
        eps=1e-8,
        executor=concurrent.futures.ProcessPoolExecutor(),
        forward=True,
        loginfo=False,
        verbose=False,
        n=1,
    ):
        self.fun_in = fun
        self.jac_in = jac
        self.eps = eps
        self.forward = forward
        self.loginfo = loginfo
        self.verbose = verbose
        self.x_val = None
        self.fun_val = None
        self.jac_val = None
        if not (isinstance(args, list) or isinstance(args, tuple)):
            self.args = (args,)
        else:
            self.args = tuple(args)
        self.n = n
        self.executor = executor
        if self.loginfo:
            self.info = {k: [] for k in ["x", "fun", "jac"]}
        self.np_precision = np.finfo(float).eps

    # static helper methods are used for parallel execution with map()
    @staticmethod
    def _eval_approx_args(args, eps_at, fun, x, eps):
        # 'fun' has additional 'args'
        if eps_at == 0:
            x_ = x
        elif eps_at <= len(x):
            x_ = x.copy()
            x_[eps_at - 1] += eps
        else:
            x_ = x.copy()
            x_[eps_at - 1 - len(x)] -= eps
        return fun(x_, *args)

    @staticmethod
    def _eval_approx(eps_at, fun, x, eps):
        # 'fun' has no additional 'args'
        if eps_at == 0:
            x_ = x
        elif eps_at <= len(x):
            x_ = x.copy()
            x_[eps_at - 1] += eps
        else:
            x_ = x.copy()
            x_[eps_at - 1 - len(x)] -= eps
        return fun(x_)

    @staticmethod
    def _eval_fun_jac_args(args, which, fun, jac, x):
        # 'fun' and 'jec; have additional 'args'
        if which == 0:
            return fun(x, *args)
        return np.array(jac(x, *args))

    @staticmethod
    def _eval_fun_jac(which, fun, jac, x):
        # 'fun' and 'jac' have no additionals 'args'
        if which == 0:
            return fun(x)
        return np.array(jac(x))

    def eval_parallel(self, x):
        # function to evaluate 'fun' and 'jac' in parallel
        # - if 'jac' is None, the gradient is computed numerically
        # - if 'forward' is True, the numerical gradient uses the
        #       forward difference method,
        #       otherwise, the central difference method is used
        x = np.array(x)
        if self.x_val is not None and all(abs(self.x_val - x) <= self.np_precision * 2):
            if self.verbose:
                print("re-use")
        else:
            self.x_val = x.copy()
            if self.jac_in is None:
                if self.forward:
                    eps_at = range(len(x) + 1)
                else:
                    eps_at = range(2 * len(x) + 1)

                # pack 'self.args' into function because otherwise it
                # cannot be serialized by
                # 'concurrent.futures.ProcessPoolExecutor()'
                if len(self.args) > 0:
                    ftmp = functools.partial(self._eval_approx_args, self.args)
                else:
                    ftmp = self._eval_approx

                ret = self.executor.map(
                    ftmp,
                    eps_at,
                    itertools.repeat(self.fun_in),
                    itertools.repeat(x),
                    itertools.repeat(self.eps),
                )
                ret = np.array(list(ret))
                self.fun_val = ret[0]
                if self.forward:
                    self.jac_val = (ret[1: (len(x) + 1)] - self.fun_val) / self.eps
                else:
                    self.jac_val = (
                        ret[1: (len(x) + 1)] - ret[(len(x) + 1): 2 * len(x) + 1]
                    ) / (2 * self.eps)

            # 'jac' function is not None
            else:
                if len(self.args) > 0:
                    ftmp = functools.partial(self._eval_fun_jac_args, self.args)
                else:
                    ftmp = self._eval_fun_jac

                ret = self.executor.map(
                    ftmp,
                    [0, 1],
                    itertools.repeat(self.fun_in),
                    itertools.repeat(self.jac_in),
                    itertools.repeat(x),
                )
                ret = list(ret)
                self.fun_val = ret[0]
                self.jac_val = ret[1]

            self.jac_val = self.jac_val.reshape((self.n,))

            if self.loginfo:
                self.info["fun"].append(self.fun_val)
                if self.n >= 2:
                    self.info["x"].append(self.x_val.tolist())
                    self.info["jac"].append(self.jac_val.tolist())
                else:
                    self.info["x"].append(self.x_val[0])
                    self.info["jac"].append(self.jac_val[0])
        return None

    def fun(self, x):
        self.eval_parallel(x=x)
        if self.verbose:
            print("fun(" + str(x) + ") = " + str(self.fun_val))
        return self.fun_val

    def jac(self, x):
        self.eval_parallel(x=x)
        if self.verbose:
            print("jac(" + str(x) + ") = " + str(self.jac_val))
        return self.jac_val


def minimize_parallel(
    fun,
    x0,
    args=(),
    jac=None,
    bounds=None,
    tol=None,
    options=None,
    callback=None,
    parallel=None,
):
    """
    A parallel version of the L-BFGS-B optimizer of
    `scipy.optimize.minimize()`. Using it can significantly reduce the
    optimization time. For an objective function with an execution time
    of more than 0.1 seconds and p parameters the optimization speed
    increases by about factor 1+p when no analytic gradient is specified
    and 1+p processor cores with sufficient memory are available.

    Parameters
    ----------
    `fun`, `x0`, `args`, `jac`, `bounds`, `tol`, `options`, and `callback`
    are the same as the corresponding arguments of `scipy.optimize.minimize()`.
    See the documentation of `scipy.optimize.minimize()` and
    `scipy.optimize.minimize(method='L-BFGS-B')` for more information.

    Additional arguments controlling the parallel execution are:

    parallel: dict
        max_workers: The maximum number of processes that can be
            used to execute the given calls. The value is passed
            to the `max_workers` argument of
            `concurrent.futures.ProcessPoolExecutor()`.

        executor: An individual executor (which is an instance of
            `concurrent.futures.Executor`) that solves the tasks. It allows
            i.e. extension towards multi-processor operation via
            `mpi4py.futures.MPIPoolExecutor()`.

        forward: bool. If `True` (default), the forward difference method is
            used to approximate the gradient when `jac` is `None`.
            If `False`, the central difference method is used, which can be more
            accurate.

        verbose: bool. If `True`, additional output is printed to the console.

        loginfo: bool. If `True`, additional log information containing the
            evaluated parameters as well as return values of
            fun and jac is returned.

        time: bool. If `True`, a dict containing the elapsed time (seconds)
            and the elapsed time per step (evaluation of one 'fun' call and
            its jacobian) is returned.

    Note
    ----
    On Windows it may be necessary to run `minimize_parallel()` in the
    main scope. See the example in
    <https://github.com/florafauna/optimParallel-python/blob/master/example_windows_os.py>.

    Because of the parallel overhead, `minimize_parallel()` is only faster than
    `minimize()` for objective functions with an execution time of more than 0.1
    seconds.

    When `jac=None` and `bounds` are specified, it can be advisable to
    increase the lower bounds by `eps` and decrease the upper bounds by `eps`
    because the optimizer might try to evaluate fun(upper+eps) and
    fun(upper-eps). `eps` is specified in `options` and defaults to `1e-8`,
    see `scipy.optimize.minimize(method='L-BFGS-B')`.

    Example
    -------
    >>> from optimparallel import minimize_parallel
    >>> from scipy.optimize import minimize
    >>> import numpy as np
    >>> import time
    >>>
    >>> # objective function
    ... def f(x, sleep_secs=.5):
    ...     print('*', end='')
    ...     time.sleep(sleep_secs)
    ...     return sum((x-14)**2)
    >>>
    >>> # start value
    ... x0 = np.array([10,20])
    >>>
    >>> # minimize with parallel evaluation of 'fun' and
    >>> # its approximate gradient.
    >>> o1 = minimize_parallel(fun=f, x0=x0, args=.5)
    *********
    >>> print(o1)
           fun: 2.17075906477993e-12
     hess_inv: array([[0.84615401, 0.23076919],
           [0.23076919, 0.65384592]])
          jac: array([1.94333641e-06, 2.23379136e-06])
      message: b'CONVERGENCE: NORM_OF_PROJECTED_GRADIENT_<=_PGTOL'
         nfev: 3
          nit: 2
       status: 0
      success: True
            x: array([14.00000097, 14.00000111])
    >>>
    >>> # test against scipy.optimize.minimize()
    >>> o2 = minimize(fun=f, x0=x0, args=.5, method='L-BFGS-B')
    *********
    >>> print(all(np.isclose(o1.x, o2.x, atol=1e-10)),
    ...       np.isclose(o1.fun, o2.fun, atol=1e-10),
    ...       all(np.isclose(o1.jac, o2.jac, atol=1e-10)))
    True True True

    References
    ----------
    When using the package please cite:
    F. Gerber and R. Furrer (2019) optimParallel: An R package providing
    a parallel version of the L-BFGS-B optimization method.
    The R Journal, 11(1):352-358, 2019,
    https://doi.org/10.32614/RJ-2019-030

    R package with similar functionality:
    https://CRAN.R-project.org/package=optimParallel

    Source code of Python module:
    https://github.com/florafauna/optimParallel-python

    References for the L-BFGS-B optimization code are listed in the help
    page of `scipy.optimize.minimize()`.

    Authors
    -------
    Florian Gerber, flora.fauna.gerber@gmail.com
    https://user.math.uzh.ch/gerber/index.html

    Lewis Blake (testing, 'loginfo', 'time' features).
    """

    # get length of x0
    try:
        n = len(x0)
    except Exception:
        n = 1

    if jac is True:
        raise ValueError(
            "'fun' returning the function AND its "
            "gradient is not supported.\n"
            "Please specify separate functions in "
            "'fun' and 'jac'."
        )

    # update default options with specified options
    options_used = {
        "disp": None,
        "maxcor": 10,
        "ftol": 2.220446049250313e-09,
        "gtol": 1e-05,
        "eps": 1e-08,
        "maxfun": 15000,
        "maxiter": 15000,
        "iprint": -1,
        "maxls": 20,
    }
    if options is not None:
        if not isinstance(options, dict):
            raise TypeError("argument 'options' must be of type 'dict'")
        options_used.update(options)
    if tol is not None:
        if options is not None and "gtol" in options:
            warnings.warn(
                "'tol' is ignored and 'gtol' in 'options' is used instead.",
                RuntimeWarning,
            )
        else:
<<<<<<< HEAD
            options_used["gtol"] = tol

    parallel_used = {
        "max_workers": None,
        "forward": True,
        "verbose": False,
        "loginfo": False,
        "time": False,
    }
    if parallel is not None:
=======
            options_used['gtol'] = tol

    parallel_used = {'max_workers': None, 'forward': True, 'verbose': False,
                     'loginfo': False, 'time': False, 'executor': None}

    if not parallel is None:
>>>>>>> bde78abc
        if not isinstance(parallel, dict):
            raise TypeError("argument 'parallel' must be of type 'dict'")
        parallel_used.update(parallel)

    if parallel_used.get("time"):
        time_start = time.time()

<<<<<<< HEAD
    with concurrent.futures.ProcessPoolExecutor(
        max_workers=parallel_used.get("max_workers")
    ) as executor:
        fun_jac = EvalParallel(
            fun=fun,
            jac=jac,
            args=args,
            eps=options_used.get("eps"),
            executor=executor,
            forward=parallel_used.get("forward"),
            loginfo=parallel_used.get("loginfo"),
            verbose=parallel_used.get("verbose"),
            n=n,
        )
        out = minimize(
            fun=fun_jac.fun,
            x0=x0,
            jac=fun_jac.jac,
            method="L-BFGS-B",
            bounds=bounds,
            callback=callback,
            options=options_used,
        )

    if parallel_used.get("loginfo"):
        out.loginfo = {
            k: (
                lambda x: np.array(x)
                if isinstance(x[0], list)
                else np.array(x)[np.newaxis].T
            )(v)
            for k, v in fun_jac.info.items()
        }

    if parallel_used.get("time"):
=======
    if parallel_used.get('executor') is None:
        parallel_used["executor"] = concurrent.futures.ProcessPoolExecutor(
                    max_workers=parallel_used.get('max_workers', None))

    with parallel_used.get("executor") as executor:
        fun_jac = EvalParallel(fun=fun,
                               jac=jac,
                               args=args,
                               eps=options_used.get('eps'),
                               executor=executor,
                               forward=parallel_used.get('forward'),
                               loginfo=parallel_used.get('loginfo'),
                               verbose=parallel_used.get('verbose'),
                               n=n)
        out = minimize(fun=fun_jac.fun,
                       x0=x0,
                       jac=fun_jac.jac,
                       method='L-BFGS-B',
                       bounds=bounds,
                       callback=callback,
                       options=options_used)

    if parallel_used.get('loginfo'):
        out.loginfo = {k: (lambda x: np.array(x) if isinstance(x[0], list)
                           else np.array(x)[np.newaxis].T)(v) for k, v in fun_jac.info.items()}

    if parallel_used.get('time'):
>>>>>>> bde78abc
        time_end = time.time()
        out.time = {
            "elapsed": time_end - time_start,
            "step": (time_end - time_start) / out.nfev,
        }

    return out


def fmin_l_bfgs_b_parallel(
    func,
    x0,
    fprime=None,
    args=(),
    approx_grad=0,
    bounds=None,
    m=10,
    factr=1e7,
    pgtol=1e-5,
    epsilon=1e-8,
    iprint=-1,
    maxfun=15000,
    maxiter=15000,
    disp=None,
    callback=None,
    maxls=20,
    parallel=None,
):
    """
    A parallel version of the L-BFGS-B optimizer `fmin_l_bfgs_b()`.
    Using it can significantly reduce the optimization time.
    For an objective function with an execution time of more than
    0.1 seconds and p parameters the optimization speed increases
    by about factor 1+p when no analytic gradient is specified
    and 1+p processor cores with sufficient memory are available.

    Parameters
    ----------
    `func`, `x0`, `fprime`, `args`, `approx_grad`, `bounds`, `m`, `factr`,
    `pgtol`, `epsilon`, `iprint`, `maxfun`, `maxiter`, `disp`, `callback`,
    `maxls` are the same as in  `fmin_l_bfgs_b()`.

    Additional arguments controlling the parallel execution are:

    parallel: dict
        max_workers: The maximum number of processes that can be
            used to execute the given calls. The value is passed
            to the `max_workers` argument of
            `concurrent.futures.ProcessPoolExecutor()`.

        forward: bool. If `True` (default), the forward difference method is
            used to approximate the gradient when `jac` is `None`.
            If `False` the central difference method is used.

        verbose: bool. If `True`, additional output is printed to the console.

        loginfo: bool. If `True`, additional log information containing the
            evaluated parameters as well as return values of
            fun and jac is returned.

        time: bool. If `True`, a dict containing the elapsed time (seconds)
            and the elapsed time per step (evaluation of one 'fun' call and
            its jacobian) is returned.

    Note
    ----
    On Windows it may be necessary to run `minimize_parallel()` in the
    main scope. See the example in
    <https://github.com/florafauna/optimParallel-python/blob/master/example_windows_os.py>.

    Because of the parallel overhead, `minimize_parallel()` is only faster than
    `minimize()` for objective functions with an execution time of more than 0.1
    seconds.

    When `approx_grad=True` and `bounds` are specified, it can be advisable to
    increase the lower bounds by `eps` and decrease the upper bounds by `eps`
    because the optimizer might try to evaluate fun(upper+eps) and if 'forward
    is True, fun(upper-eps).

    References
    ----------
    When using the package please cite:
    F. Gerber and R. Furrer (2019) optimParallel: An R package providing
    a parallel version of the L-BFGS-B optimization method.
    The R Journal, 11(1):352-358, 2019,
    https://doi.org/10.32614/RJ-2019-030

    R package with similar functionality:
    https://CRAN.R-project.org/package=optimParallel

    Source code of Python module:
    https://github.com/florafauna/optimParallel-python

    References for the L-BFGS-B optimization code are listed in the help
    page of `scipy.optimize.minimize()`.

    Authors
    -------
    Florian Gerber, flora.fauna.gerber@gmail.com
    https://user.math.uzh.ch/gerber/index.html

    Lewis Blake (testing, 'loginfo', 'time' features).
    """

    fun = func
    if approx_grad:
        jac = None
    else:
        if fprime is None:
            raise ValueError(
                "'func' returning the function AND its "
                "gradient is not supported.\n"
                "Please specify separate functions in "
                "'func' and 'fprime'."
            )
        jac = fprime

    # build options
    if disp is None:
        disp = iprint
    options = {
        "disp": disp,
        "iprint": iprint,
        "maxcor": m,
        "ftol": factr * np.finfo(float).eps,
        "gtol": pgtol,
        "eps": epsilon,
        "maxfun": maxfun,
        "maxiter": maxiter,
        "maxls": maxls,
    }

    res = minimize_parallel(
        fun=fun,
        x0=x0,
        args=args,
        jac=jac,
        bounds=bounds,
        options=options,
        callback=callback,
        parallel=parallel,
    )
    x = res["x"]
    f = res["fun"]
    d = {
        "grad": res["jac"],
        "task": res["message"],
        "funcalls": res["nfev"],
        "nit": res["nit"],
        "warnflag": res["status"],
    }

    return x, f, d


# create aliases for users looking for an optimparallel function
optimParallel = minimize_parallel
optimParallel.__doc__ = (
    "Same function as `minimize_parallel()`. See `help(minimize_parallel)`."
)
optimparallel = minimize_parallel
optimparallel.__doc__ = optimParallel.__doc__<|MERGE_RESOLUTION|>--- conflicted
+++ resolved
@@ -360,7 +360,6 @@
                 RuntimeWarning,
             )
         else:
-<<<<<<< HEAD
             options_used["gtol"] = tol
 
     parallel_used = {
@@ -369,16 +368,9 @@
         "verbose": False,
         "loginfo": False,
         "time": False,
+        "executor": None
     }
     if parallel is not None:
-=======
-            options_used['gtol'] = tol
-
-    parallel_used = {'max_workers': None, 'forward': True, 'verbose': False,
-                     'loginfo': False, 'time': False, 'executor': None}
-
-    if not parallel is None:
->>>>>>> bde78abc
         if not isinstance(parallel, dict):
             raise TypeError("argument 'parallel' must be of type 'dict'")
         parallel_used.update(parallel)
@@ -386,10 +378,12 @@
     if parallel_used.get("time"):
         time_start = time.time()
 
-<<<<<<< HEAD
-    with concurrent.futures.ProcessPoolExecutor(
-        max_workers=parallel_used.get("max_workers")
-    ) as executor:
+    if parallel_used.get('executor') is None:
+        parallel_used["executor"] = concurrent.futures.ProcessPoolExecutor(
+                    max_workers=parallel_used.get("max_workers", None)
+        )
+
+    with parallel_used.get("executor") as executor:
         fun_jac = EvalParallel(
             fun=fun,
             jac=jac,
@@ -422,35 +416,6 @@
         }
 
     if parallel_used.get("time"):
-=======
-    if parallel_used.get('executor') is None:
-        parallel_used["executor"] = concurrent.futures.ProcessPoolExecutor(
-                    max_workers=parallel_used.get('max_workers', None))
-
-    with parallel_used.get("executor") as executor:
-        fun_jac = EvalParallel(fun=fun,
-                               jac=jac,
-                               args=args,
-                               eps=options_used.get('eps'),
-                               executor=executor,
-                               forward=parallel_used.get('forward'),
-                               loginfo=parallel_used.get('loginfo'),
-                               verbose=parallel_used.get('verbose'),
-                               n=n)
-        out = minimize(fun=fun_jac.fun,
-                       x0=x0,
-                       jac=fun_jac.jac,
-                       method='L-BFGS-B',
-                       bounds=bounds,
-                       callback=callback,
-                       options=options_used)
-
-    if parallel_used.get('loginfo'):
-        out.loginfo = {k: (lambda x: np.array(x) if isinstance(x[0], list)
-                           else np.array(x)[np.newaxis].T)(v) for k, v in fun_jac.info.items()}
-
-    if parallel_used.get('time'):
->>>>>>> bde78abc
         time_end = time.time()
         out.time = {
             "elapsed": time_end - time_start,
